use serde::{de::DeserializeOwned, Serialize};

use std::marker::PhantomData;

use crate::{
    error::LoadProcedureError,
    process::{
        memory::{ProcessMemoryBuffer, RemoteBoxAllocator},
        BorrowedProcess, BorrowedProcessModule, ModuleHandle,
    },
    rpc::{error::PayloadRpcError, RemoteRawProcedure, Truncate},
    utils::ArrayOrVecBuf,
    ArgAndResultBufInfo, Syringe,
};
use fn_ptr::{FnPtr, UntypedFnPtr};

#[cfg_attr(feature = "doc-cfg", doc(cfg(feature = "rpc-payload")))]
impl Syringe {
    #[allow(rustdoc::broken_intra_doc_links)]
    /// Loads an exported function from the given module from the target process.
    ///
    /// # Note
    /// The function does not have to be from an injected module.
    /// If the module is not loaded in the target process `Ok(None)` is returned.
    ///
    /// # Safety
    /// The target function must abide by the given signature and has to be declared using the [`payload_procedure!`](crate::payload_procedure) macro.
    pub unsafe fn get_payload_procedure<F: PayloadRpcFnPtr>(
        &self,
        module: BorrowedProcessModule<'_>,
        name: &str,
    ) -> Result<Option<RemotePayloadProcedure<F>>, LoadProcedureError> {
        match self.get_procedure_address(module, name) {
            Ok(Some(procedure)) => Ok(Some(RemotePayloadProcedure::new(
                unsafe { RealPayloadRpcFnPtr::from_ptr(procedure) },
                self.remote_allocator.clone(),
                module.handle(),
            ))),
            Ok(None) => Ok(None),
            Err(e) => Err(e),
        }
    }
}

/// A function pointer that can be used with [`RemotePayloadProcedure`].
#[cfg_attr(feature = "doc-cfg", doc(cfg(feature = "rpc-payload")))]
pub trait PayloadRpcFnPtr: FnPtr {}

type RealPayloadRpcFnPtr = extern "system" fn(Truncate<*mut ArgAndResultBufInfo>);

/// A struct representing a procedure from a module of a remote process.
#[cfg_attr(feature = "doc-cfg", doc(cfg(feature = "rpc-payload")))]
#[derive(Debug)]
pub struct RemotePayloadProcedure<F> {
    f: RemoteRawProcedure<RealPayloadRpcFnPtr>,
    phantom: PhantomData<fn() -> F>,
}

impl<F> RemotePayloadProcedure<F>
where
    F: FnPtr,
{
    pub(crate) fn new(
        ptr: RealPayloadRpcFnPtr,
        remote_allocator: RemoteBoxAllocator,
        module_handle: ModuleHandle,
    ) -> Self {
        Self {
            f: RemoteRawProcedure::new(ptr, remote_allocator, module_handle),
            phantom: PhantomData,
        }
    }

    /// Returns the process that this remote procedure is from.
    #[must_use]
    pub fn process(&self) -> BorrowedProcess<'_> {
        self.f.process()
    }

    /// Returns the raw underlying pointer to the remote procedure.
    #[must_use]
    pub fn as_raw_ptr(&self) -> UntypedFnPtr {
        self.f.as_raw_ptr()
    }
}

impl<F> RemotePayloadProcedure<F>
where
    F: PayloadRpcFnPtr,
    for<'a> F::Args: Tuple<'a>,
    for<'a> <F::Args as Tuple<'a>>::Refs: Serialize,
    F::Output: DeserializeOwned,
{
    fn call_with_args(
        &self,
        args: <F::Args as Tuple<'_>>::Refs,
    ) -> Result<F::Output, PayloadRpcError> {
<<<<<<< HEAD
        let config = bincode::config::standard();
=======
        let config = cu_bincode::config::standard();
>>>>>>> 5ca60d1b

        let mut size_writer = cu_bincode::enc::write::SizeWriter::default();
        cu_bincode::serde::encode_into_writer(&args, &mut size_writer, config)?;
        let arg_bytes = size_writer.bytes_written;
        let mut local_arg_buf = ArrayOrVecBuf::<_, 512>::with_capacity(arg_bytes);
        cu_bincode::serde::encode_into_std_write(&args, &mut local_arg_buf.spare_writer(), config)?;
        unsafe { local_arg_buf.set_len(arg_bytes) };

        // Allocate a buffer in the remote process to hold the argument.
        let remote_arg_buf = self.f.remote_allocator.alloc_raw(local_arg_buf.len())?;
        remote_arg_buf.write_bytes(&local_arg_buf)?;

        let parameter_buf = self
            .f
            .remote_allocator
            .alloc_and_copy(&ArgAndResultBufInfo {
                data: remote_arg_buf.as_ptr().as_ptr() as u64,
                len: remote_arg_buf.len() as u64,
                is_error: false,
            })?;

        // Call the remote procedure stub.
        self.f.call(Truncate(parameter_buf.as_ptr().as_ptr()))?;

        let result_buf_info = parameter_buf.read()?;

        // Prepare local result buffer
        let mut local_result_buf = local_arg_buf;
        local_result_buf.clear();
        let result_buf_len = result_buf_info.len as usize;
        local_result_buf.ensure_capacity(result_buf_len);
        unsafe { local_result_buf.set_len(result_buf_len) };

        // Copy remote buffer into local one.
        if result_buf_info.data == remote_arg_buf.as_ptr().as_ptr() as u64 {
            // The result is in the same buffer as the arguments.
            // We can just read the result from the buffer.
            remote_arg_buf.read_bytes(&mut local_result_buf)?;
        } else {
            // The result is in a different buffer.
            let result_memory = unsafe {
                ProcessMemoryBuffer::from_raw_parts(
                    result_buf_info.data as *mut u8,
                    result_buf_info.len as usize,
                    self.process(),
                )
            };
            result_memory.read(0, &mut local_result_buf)?;
        }

        if result_buf_info.is_error {
            Err(PayloadRpcError::RemoteProcedure(unsafe {
                String::from_utf8_unchecked(local_result_buf.into_vec())
            }))
        } else {
            Ok(cu_bincode::serde::decode_from_slice(&local_result_buf, config)?.0)
        }
    }
}

macro_rules! impl_call {
    (@recurse () ($($nm:ident : $ty:ident),*)) => {
        impl_call!(@impl_all ($($nm : $ty),*));
    };
    (@recurse ($hd_nm:ident : $hd_ty:ident $(, $tl_nm:ident : $tl_ty:ident)*) ($($nm:ident : $ty:ident),*)) => {
        impl_call!(@impl_all ($($nm : $ty),*));
        impl_call!(@recurse ($($tl_nm : $tl_ty),*) ($($nm : $ty,)* $hd_nm : $hd_ty));
    };

    (@impl_all ($($nm:ident : $ty:ident),*)) => {
        impl <$($ty,)* Output> PayloadRpcFnPtr for fn($($ty),*) -> Output where $($ty : 'static + Serialize,)* Output: 'static + DeserializeOwned { }
        impl <$($ty,)* Output> PayloadRpcFnPtr for unsafe fn($($ty),*) -> Output where $($ty : 'static + Serialize,)* Output: 'static + DeserializeOwned { }

        impl <$($ty,)* Output> RemotePayloadProcedure<fn($($ty),*) -> Output> where $($ty: 'static + Serialize,)* Output: 'static + DeserializeOwned,  {
            /// Calls the remote procedure with the given arguments.
            /// The arguments and the return value are serialized using [`cu-bincode`](https://crates.io/crates/cu_bincode).
            #[allow(clippy::too_many_arguments)]
            pub fn call(&self, $($nm: &$ty),*) -> Result<Output, PayloadRpcError> {
                self.call_with_args(($($nm,)*))
            }
        }

        impl <$($ty,)* Output> RemotePayloadProcedure<unsafe fn($($ty),*) -> Output> where $($ty: 'static + Serialize,)* Output: 'static + DeserializeOwned,  {
            /// Calls the remote procedure with the given arguments.
            /// The arguments and the return value are serialized using [`cu-bincode`](https://crates.io/crates/cu_bincode).
            ///
            /// # Safety
            /// The caller must ensure whatever the requirements of the underlying remote procedure are.
            #[allow(clippy::too_many_arguments)]
            pub unsafe fn call(&self, $($nm: &$ty),*) -> Result<Output, PayloadRpcError> {
                self.call_with_args(($($nm,)*))
            }
        }
    };

    (@count ()) => {
        0
    };
    (@count ($hd:tt $($tl:tt)*)) => {
        1 + impl_call!(@count ($($tl)*))
    };

    ($($nm:ident : $ty:ident),*) => {
        impl_call!(@recurse ($($nm : $ty),*) ());
    };
}

impl_call! {
    arg0: A, arg1: B, arg2: C, arg3: D, arg4: E, arg5: F, arg6: G,
    arg7: H, arg8: I, arg9: J, arg10: K, arg11: L
}

/// Marker trait defined for all tuples. Used to get
#[doc(hidden)]
pub trait Tuple<'a> {
    type Refs;
}

// Macro to generate TupleRefs for a given tuple size
macro_rules! impl_tuple_refs {
    // base case: empty tuple
    () => {
        impl<'a> Tuple<'a> for () {
            type Refs = ();
        }
    };

    // recursive case: tuple with N elements
    ($($T:ident),+) => {
        impl<'a, $($T : 'a),+> Tuple<'a> for ($($T),+,) {
            type Refs = ($( &'a $T ),+,);
        }
    };
}

// Generate implementations for 0..12 elements
impl_tuple_refs!();
impl_tuple_refs!(T0);
impl_tuple_refs!(T0, T1);
impl_tuple_refs!(T0, T1, T2);
impl_tuple_refs!(T0, T1, T2, T3);
impl_tuple_refs!(T0, T1, T2, T3, T4);
impl_tuple_refs!(T0, T1, T2, T3, T4, T5);
impl_tuple_refs!(T0, T1, T2, T3, T4, T5, T6);
impl_tuple_refs!(T0, T1, T2, T3, T4, T5, T6, T7);
impl_tuple_refs!(T0, T1, T2, T3, T4, T5, T6, T7, T8);
impl_tuple_refs!(T0, T1, T2, T3, T4, T5, T6, T7, T8, T9);
impl_tuple_refs!(T0, T1, T2, T3, T4, T5, T6, T7, T8, T9, T10);
impl_tuple_refs!(T0, T1, T2, T3, T4, T5, T6, T7, T8, T9, T10, T11);<|MERGE_RESOLUTION|>--- conflicted
+++ resolved
@@ -95,11 +95,7 @@
         &self,
         args: <F::Args as Tuple<'_>>::Refs,
     ) -> Result<F::Output, PayloadRpcError> {
-<<<<<<< HEAD
-        let config = bincode::config::standard();
-=======
         let config = cu_bincode::config::standard();
->>>>>>> 5ca60d1b
 
         let mut size_writer = cu_bincode::enc::write::SizeWriter::default();
         cu_bincode::serde::encode_into_writer(&args, &mut size_writer, config)?;
