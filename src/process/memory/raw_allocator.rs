use crate::process::{memory::ProcessMemoryBuffer, BorrowedProcess, Process};
use std::{collections::LinkedList, io, mem, ptr::NonNull};

pub trait RawAllocator {
    type Error;
    type Alloc;

    fn alloc(&mut self, size: usize) -> Result<Self::Alloc, Self::Error>;
    fn free(&mut self, allocation: &Self::Alloc);
}

#[derive(Debug)]
pub struct DynamicMultiBufferAllocator<'a> {
    process: BorrowedProcess<'a>,
    pages: Vec<FixedBufferAllocator<'a>>,
}

impl<'a> DynamicMultiBufferAllocator<'a> {
    pub const fn new(process: BorrowedProcess<'a>) -> Self {
        Self {
            process,
            pages: Vec::new(),
        }
    }

    pub fn process(&self) -> BorrowedProcess<'_> {
        self.process.borrowed()
    }

    fn alloc_page(&mut self, min_size: usize) -> Result<&mut FixedBufferAllocator<'a>, io::Error> {
        let os_page_size = ProcessMemoryBuffer::os_page_size();
        let page_size = (min_size / os_page_size + 1) * os_page_size;
        let mem = ProcessMemoryBuffer::allocate(self.process, page_size)?;
        let page = FixedBufferAllocator::new(mem);
        self.pages.push(page);
        Ok(self.pages.last_mut().unwrap())
    }

    pub fn count_allocated_bytes(&self) -> usize {
        self.pages
            .iter()
            .map(|page| page.count_allocated_bytes())
            .sum()
    }
}

impl RawAllocator for DynamicMultiBufferAllocator<'_> {
    type Error = io::Error;
    type Alloc = Allocation;

    #[allow(clippy::needless_continue)]
    fn alloc(&mut self, size: usize) -> Result<Self::Alloc, Self::Error> {
        for page in &mut self.pages {
            match page.alloc(size) {
                Ok(allocation) => return Ok(allocation),
                Err(AllocError::Io(e)) => return Err(e),
                Err(AllocError::OutOfMemory) => continue,
            }
        }

        let page = self.alloc_page(size)?;
        match page.alloc(size) {
            Ok(allocation) => Ok(allocation),
            Err(AllocError::Io(e)) => Err(e),
            Err(AllocError::OutOfMemory) => unreachable!(),
        }
    }

    fn free(&mut self, allocation: &Self::Alloc) {
        for page in &mut self.pages {
            let page_start = page.mem.as_ptr() as usize;
            let page_end = page_start + page.mem.len();
            if allocation.base >= page_start && allocation.base < page_end {
                page.free(allocation);
                return;
            }
        }
        panic!("allocation not found");
    }
}

#[derive(Debug)]
#[allow(clippy::linkedlist)]
pub struct FixedBufferAllocator<'a> {
    mem: ProcessMemoryBuffer<'a>,
    free_list: LinkedList<MemoryBlock>,
}

impl<'a> FixedBufferAllocator<'a> {
    pub fn new(mem: ProcessMemoryBuffer<'a>) -> Self {
        let free_list = LinkedList::from([MemoryBlock {
            base: mem.as_ptr() as usize,
            len: mem.len(),
        }]);
        Self { mem, free_list }
    }

    pub const fn memory(&self) -> &ProcessMemoryBuffer<'a> {
        &self.mem
    }

    pub fn process(&self) -> BorrowedProcess<'a> {
        self.memory().process()
    }

    pub fn count_allocated_bytes(&self) -> usize {
        self.mem.len() - self.count_free_bytes()
    }

    pub fn count_free_bytes(&self) -> usize {
        self.free_list.iter().map(|b| b.len).sum()
    }
}

impl RawAllocator for FixedBufferAllocator<'_> {
    type Error = AllocError;
    type Alloc = Allocation;

    fn alloc(&mut self, mut size: usize) -> Result<Allocation, AllocError> {
        // TODO: smarter alignment calculation
        size = (size + mem::size_of::<u64>() - 1) & !(mem::size_of::<u64>() - 1);

        let mut cursor = self.free_list.cursor_front_mut();
        while let Some(block) = cursor.current() {
            if block.len >= size {
                let alloc = Allocation {
                    base: block.base,
                    len: size,
                };
                block.base += size;
                block.len -= size;

                if block.len == 0 {
                    cursor.remove_current();
                }

                return Ok(alloc);
            }
            cursor.move_next();
        }
        Err(AllocError::OutOfMemory)
    }

    fn free(&mut self, alloc: &Allocation) {
        let mut cursor = self.free_list.cursor_front_mut();
        while let Some(block) = cursor.current() {
            if alloc.base > block.base {
                let prev_block = block;
                let mut merged = false;

                if alloc.base == prev_block.base + prev_block.len {
                    // Alloc is directly after a free block -> merge
                    prev_block.len += alloc.len;
                    merged = true;
                }

                if let Some(next_block) = cursor.peek_next() {
                    if alloc.base + alloc.len == next_block.base {
                        // Alloc is directly before a free block -> merge
                        if merged {
                            // merging with and prev next block
                            let prev_block = cursor.remove_current().unwrap();
                            let next_block = cursor.current().unwrap();
                            next_block.base = prev_block.base;
                            next_block.len += prev_block.len;
                        } else {
                            // only merging with next block
                            next_block.base = alloc.base;
                            next_block.len += alloc.len;
                            merged = true;
                        }
                    }
                }

                // Alloc is not directly before or after a free block -> insert
                if !merged {
                    cursor.insert_after(MemoryBlock {
                        base: alloc.base,
                        len: alloc.len,
                    });
                }

                return;
            }

            cursor.move_next();
        }

        // no free block found -> insert
        cursor.insert_after(MemoryBlock {
            base: alloc.base,
            len: alloc.len,
        });
    }
}

#[derive(Debug)]
pub struct MemoryBlock {
    base: usize,
    len: usize,
}

#[derive(Debug)]
pub struct Allocation {
    pub base: usize,
    pub len: usize,
}

impl Allocation {
    pub const fn as_ptr(&self) -> NonNull<u8> {
        unsafe { NonNull::new_unchecked(self.as_raw_ptr()) }
    }
    pub const fn as_raw_ptr(&self) -> *mut u8 {
        self.base as *mut u8
    }
}

#[derive(Debug, thiserror::Error)]
pub enum AllocError {
    #[error("out of memory")]
    OutOfMemory,
    #[error("io error: {}", _0)]
    Io(#[from] io::Error),
}

#[cfg(test)]
struct AlignTestStruct {
    _a: u8,
    _b: u16,
    _c: u32,
    _d: u64,
}

#[cfg(test)]
mod tests {
    use super::*;
    use crate::process::memory::ProcessMemorySlice;

    #[test]
    fn single_alloc() {
        let process = BorrowedProcess::current();
        let mut allocator = DynamicMultiBufferAllocator::new(process);

        let data = [42u8; 100];
        let alloc = allocator.alloc(data.len()).unwrap();
        assert!(alloc.len >= data.len());
        let alloc_mem =
            unsafe { ProcessMemorySlice::from_raw_parts(alloc.as_raw_ptr(), alloc.len, process) };
        alloc_mem.write(0, &data).unwrap();

        assert_eq!(allocator.count_allocated_bytes(), alloc.len);
        assert!(allocator.count_allocated_bytes() >= data.len());
    }

    #[test]
    fn multi_alloc() {
        let process = BorrowedProcess::current();
        let mut allocator = DynamicMultiBufferAllocator::new(process);

        let data = &[42u8; 100];
        let mut allocated_bytes = 0;
        let mut actual_allocated_bytes = 0;
        for i in 1..data.len() {
            let alloc = allocator.alloc(i).unwrap();
            assert!(alloc.len >= i);
            let alloc_mem = unsafe {
                ProcessMemorySlice::from_raw_parts(alloc.as_raw_ptr(), alloc.len, process)
            };
            alloc_mem.write(0, &data[0..i]).unwrap();

            allocated_bytes += i;
            actual_allocated_bytes += alloc.len;
            assert!(allocator.count_allocated_bytes() >= allocated_bytes);
            assert_eq!(allocator.count_allocated_bytes(), actual_allocated_bytes);
        }
    }

    #[test]
    fn free() {
        let process = BorrowedProcess::current();
        let memory = ProcessMemoryBuffer::allocate(process, 512).unwrap();
        let mut allocator = FixedBufferAllocator::new(memory);

        assert_eq!(allocator.count_allocated_bytes(), 0);

        let a1 = checked_alloc(&mut allocator, 32);
        let a2 = checked_alloc(&mut allocator, 128);
        let a3 = checked_alloc(&mut allocator, 256);
        checked_free(&mut allocator, a2);
        let a4 = checked_alloc(&mut allocator, 64);
        let a5 = checked_alloc(&mut allocator, 32);
        checked_free(&mut allocator, a3);
        checked_free(&mut allocator, a1);
        checked_free(&mut allocator, a5);
        checked_free(&mut allocator, a4);

        assert_eq!(allocator.count_allocated_bytes(), 0);
    }

    fn checked_alloc(
        allocator: &mut FixedBufferAllocator<'_>,
        allocation_size: usize,
    ) -> Allocation {
        let free_bytes = allocator.count_free_bytes();
        let allocated_bytes = allocator.count_allocated_bytes();

        let alloc = allocator.alloc(allocation_size).unwrap();
        assert!(alloc.len >= allocation_size);

        assert_eq!(
            allocator.count_allocated_bytes(),
            allocated_bytes + alloc.len
        );
        assert_eq!(allocator.count_free_bytes(), free_bytes - alloc.len);

        alloc
    }

    fn checked_free(allocator: &mut FixedBufferAllocator<'_>, allocation: Allocation) {
        let free_bytes = allocator.count_free_bytes();
        let allocated_bytes = allocator.count_allocated_bytes();

        allocator.free(&allocation);

        assert_eq!(
            allocator.count_allocated_bytes(),
            allocated_bytes - allocation.len
        );
        assert_eq!(allocator.count_free_bytes(), free_bytes + allocation.len);
    }

    #[test]
    fn multi_page_alloc() {
        let process = BorrowedProcess::current();
        let mut allocator = DynamicMultiBufferAllocator::new(process);

        let page_size = ProcessMemoryBuffer::os_page_size();
        let alloc = allocator.alloc(page_size - 1).unwrap();
        assert!(alloc.len >= page_size - 1);
        let alloc = allocator.alloc(page_size - 1).unwrap();
        assert!(alloc.len >= page_size - 1);
    }

    #[test]
    #[allow(clippy::cast_ptr_alignment)]
    fn correct_align() {
        let process = BorrowedProcess::current();
        let memory = ProcessMemoryBuffer::allocate_page(process).unwrap();
        let mut allocator = FixedBufferAllocator::new(memory);

        let a1 = allocator.alloc(mem::size_of::<u8>()).unwrap();
        assert!(is_aligned(a1.as_raw_ptr().cast::<u8>()));
        let a2 = allocator.alloc(mem::size_of::<u16>()).unwrap();
        assert!(is_aligned(a2.as_raw_ptr().cast::<u16>()));
        let a3 = allocator.alloc(mem::size_of::<u32>()).unwrap();
        assert!(is_aligned(a3.as_raw_ptr().cast::<u32>()));
        let a4 = allocator.alloc(mem::size_of::<u64>()).unwrap();
        assert!(is_aligned(a4.as_raw_ptr().cast::<u64>()));
        let a5 = allocator.alloc(mem::size_of::<AlignTestStruct>()).unwrap();
        assert!(is_aligned(a5.as_raw_ptr().cast::<AlignTestStruct>()));
    }
    fn is_aligned<T>(ptr: *const T) -> bool {
        ptr.addr().is_multiple_of(mem::align_of::<T>())
    }

    #[test]
    fn large_alloc() {
        let process = BorrowedProcess::current();
        let mut allocator = DynamicMultiBufferAllocator::new(process);

        let page_size = ProcessMemoryBuffer::os_page_size();
        let alloc = allocator.alloc(page_size + 1).unwrap();
        assert!(alloc.len > page_size);
    }
<<<<<<< HEAD

    struct AlignTestStruct {
        _a: u8,
        _b: u16,
        _c: u32,
        _d: u64,
    }
=======
>>>>>>> 878d473e
}<|MERGE_RESOLUTION|>--- conflicted
+++ resolved
@@ -372,7 +372,6 @@
         let alloc = allocator.alloc(page_size + 1).unwrap();
         assert!(alloc.len > page_size);
     }
-<<<<<<< HEAD
 
     struct AlignTestStruct {
         _a: u8,
@@ -380,6 +379,4 @@
         _c: u32,
         _d: u64,
     }
-=======
->>>>>>> 878d473e
 }