#![cfg(windows)]
#![feature(linked_list_cursors)]
#![cfg_attr(feature = "syringe", feature(once_cell_try))]
#![cfg_attr(feature = "rpc-core", feature(min_specialization))]
#![warn(
    clippy::pedantic,
    rustdoc::broken_intra_doc_links,
    rustdoc::private_intra_doc_links
)]
#![allow(
    clippy::module_inception,
    clippy::missing_errors_doc,
    clippy::missing_panics_doc,
    clippy::missing_transmute_annotations,
    clippy::cast_possible_truncation,
    clippy::cast_possible_wrap,
    clippy::needless_pass_by_value,
    clippy::wildcard_imports,
    clippy::redundant_closure_for_method_calls
)]
#![cfg_attr(feature = "doc-cfg", allow(clippy::doc_markdown))]
#![cfg_attr(feature = "doc-cfg", doc = include_str!("../crate-doc.md"))]
#![cfg_attr(not(feature = "doc-cfg"), allow(missing_docs))]
#![cfg_attr(feature = "doc-cfg", feature(doc_cfg))]

#[cfg(feature = "syringe")]
mod syringe;
#[cfg(feature = "syringe")]
pub use syringe::*;

/// Module containing process abstractions and utilities.
pub mod process;

#[cfg(feature = "rpc-core")]
#[cfg_attr(feature = "doc-cfg", doc(cfg(feature = "rpc-core")))]
/// Module containing traits and structs regarding remote procedures.
pub mod rpc;

pub(crate) mod utils;

/// Module containing the error enums used in this crate.
pub mod error;
<<<<<<< HEAD
=======

/// C exports for the library.
#[cfg(feature = "c-exports")]
pub mod c_exports;

>>>>>>> 5ca60d1b
#[cfg(feature = "payload-utils")]
#[doc(hidden)]
pub mod payload_utils;

#[cfg(any(feature = "payload-utils", feature = "rpc-payload"))]
#[derive(Debug, Clone, Copy)]
#[repr(C)]
#[doc(hidden)]
pub(crate) struct ArgAndResultBufInfo {
    pub data: u64,
    pub len: u64,
    pub is_error: bool,
}<|MERGE_RESOLUTION|>--- conflicted
+++ resolved
@@ -40,14 +40,11 @@
 
 /// Module containing the error enums used in this crate.
 pub mod error;
-<<<<<<< HEAD
-=======
 
 /// C exports for the library.
 #[cfg(feature = "c-exports")]
 pub mod c_exports;
 
->>>>>>> 5ca60d1b
 #[cfg(feature = "payload-utils")]
 #[doc(hidden)]
 pub mod payload_utils;
