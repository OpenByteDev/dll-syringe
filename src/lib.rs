--- conflicted
+++ resolved
@@ -40,17 +40,11 @@
 
 /// Module containing the error enums used in this crate.
 pub mod error;
-<<<<<<< HEAD
-=======
-
-/// Module containing traits and types for working with function pointers.
-pub mod function;
 
 /// C exports for the library.
 #[cfg(feature = "c-exports")]
 pub mod c_exports;
 
->>>>>>> 878d473e
 #[cfg(feature = "payload-utils")]
 #[doc(hidden)]
 pub mod payload_utils;
@@ -58,6 +52,7 @@
 #[cfg(any(feature = "payload-utils", feature = "rpc-payload"))]
 #[derive(Debug, Clone, Copy)]
 #[repr(C)]
+#[doc(hidden)]
 pub(crate) struct ArgAndResultBufInfo {
     pub data: u64,
     pub len: u64,
